{
	"name": "@directus/env",
<<<<<<< HEAD
	"version": "1.3.1-rc.0",
=======
	"version": "1.3.1",
>>>>>>> e5ba369c
	"description": "Utilities around using global env configuration",
	"homepage": "https://directus.io",
	"repository": {
		"type": "git",
		"url": "https://github.com/directus/directus.git",
		"directory": "packages/env"
	},
	"funding": "https://github.com/directus/directus?sponsor=1",
	"license": "MIT",
	"author": "Rijk van Zanten <rijkvanzanten@me.com>",
	"type": "module",
	"exports": {
		".": "./dist/index.js",
		"./package.json": "./package.json"
	},
	"main": "dist/index.js",
	"files": [
		"dist"
	],
	"scripts": {
		"build": "tsup src/index.ts --format=esm --dts",
		"dev": "tsup src/index.ts --format=esm --dts --watch",
		"test": "vitest --watch=false"
	},
	"devDependencies": {
		"@directus/tsconfig": "workspace:*",
		"@types/lodash-es": "4.17.12",
		"@types/node": "18.19.43",
		"@vitest/coverage-v8": "1.5.3",
		"tsup": "8.2.2",
		"typescript": "5.4.5",
		"vitest": "1.5.3"
	},
	"dependencies": {
		"@directus/constants": "workspace:*",
		"@directus/utils": "workspace:*",
		"dotenv": "16.4.5",
		"lodash-es": "4.17.21"
	}
}<|MERGE_RESOLUTION|>--- conflicted
+++ resolved
@@ -1,10 +1,6 @@
 {
 	"name": "@directus/env",
-<<<<<<< HEAD
-	"version": "1.3.1-rc.0",
-=======
 	"version": "1.3.1",
->>>>>>> e5ba369c
 	"description": "Utilities around using global env configuration",
 	"homepage": "https://directus.io",
 	"repository": {
