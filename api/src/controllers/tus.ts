--- conflicted
+++ resolved
@@ -1,12 +1,12 @@
+import type { PermissionsAction } from '@directus/types';
 import { Router } from 'express';
+import { RESUMABLE_UPLOADS } from '../constants.js';
 import getDatabase from '../database/index.js';
 import { validateAccess } from '../permissions/modules/validate-access/validate-access.js';
+import { createTusServer } from '../services/tus/index.js';
+import asyncHandler from '../utils/async-handler.js';
 import { getSchema } from '../utils/get-schema.js';
 import { scheduleSynchronizedJob, validateCron } from '../utils/schedule.js';
-import { createTusServer } from '../services/tus/index.js';
-import asyncHandler from '../utils/async-handler.js';
-import type { PermissionsAction } from '@directus/types';
-import { RESUMABLE_UPLOADS } from '../constants.js';
 
 const mapAction = (method: string): PermissionsAction => {
 	switch (method) {
@@ -25,7 +25,6 @@
 	if (req.accountability) {
 		const action = mapAction(req.method);
 
-<<<<<<< HEAD
 		await validateAccess(
 			{
 				action,
@@ -37,24 +36,6 @@
 				knex: getDatabase(),
 			},
 		);
-=======
-		if (action === 'create') {
-			// checkAccess doesn't seem to work as expected for "create" actions
-			const hasPermission = Boolean(
-				req.accountability?.permissions?.find((permission) => {
-					return permission.collection === 'directus_files' && permission.action === action;
-				}),
-			);
-
-			if (!hasPermission) throw new ForbiddenError();
-		} else {
-			try {
-				await auth.checkAccess(action, 'directus_files');
-			} catch (e) {
-				throw new ForbiddenError();
-			}
-		}
->>>>>>> d57ec3ba
 	}
 
 	return next();
