--- conflicted
+++ resolved
@@ -37,13 +37,8 @@
 		</v-table>
 
 		<div class="actions" v-if="!disabled">
-<<<<<<< HEAD
 			<v-button class="new" @click="currentlyEditing = '+'">{{ $t('create_new') }}</v-button>
 			<v-button class="existing" @click="selectModalActive = true">
-=======
-			<v-button class="new" @click="addNew">{{ $t('create_new') }}</v-button>
-			<v-button class="existing" @click="showCollectionModal = true">
->>>>>>> b4f63419
 				{{ $t('add_existing') }}
 			</v-button>
 		</div>
@@ -62,13 +57,8 @@
 
 		<modal-collection
 			v-if="!disabled"
-<<<<<<< HEAD
 			:active.sync="selectModalActive"
 			:collection="relationCollection.collection"
-=======
-			:active.sync="showCollectionModal"
-			:collection="relationJunctionToRelated.one_collection"
->>>>>>> b4f63419
 			:selection="[]"
 			:filters="selectionFilters"
 			@input="stageSelection"
@@ -78,18 +68,9 @@
 </template>
 
 <script lang="ts">
-<<<<<<< HEAD
 import { defineComponent, ref, computed, watch, PropType, toRefs } from '@vue/composition-api';
-import ModalDetail from '@/views/private/components/modal-detail';
-import ModalBrowse from '@/views/private/components/modal-browse';
-=======
-import { defineComponent, ref, watch, PropType, toRefs, computed } from '@vue/composition-api';
-import { useFieldsStore } from '@/stores/';
-import { Header as TableHeader } from '@/components/v-table/types';
+import ModalItem from '@/views/private/components/modal-item';
 import ModalCollection from '@/views/private/components/modal-collection';
-import ModalItem from '@/views/private/components/modal-item';
-import { get } from 'lodash';
->>>>>>> b4f63419
 
 import useActions from './use-actions';
 import useRelation from './use-relation';
@@ -98,11 +79,7 @@
 import useSelection from './use-selection';
 
 export default defineComponent({
-<<<<<<< HEAD
-	components: { ModalDetail, ModalBrowse },
-=======
-	components: { ModalCollection, ModalItem },
->>>>>>> b4f63419
+	components: { ModalItem, ModalCollection },
 	props: {
 		value: {
 			type: Array as PropType<(number | string | Record<string, any>)[] | null>,
@@ -169,23 +146,12 @@
 			getJunctionFromRelatedId
 		);
 
-<<<<<<< HEAD
 		const { stageSelection, selectModalActive, selectionFilters } = useSelection(
 			value,
 			displayItems,
 			relationFields,
 			emitter
 		);
-=======
-		const { showCollectionModal, stageSelection, selectionFilters } = useSelection({
-			relationCurrentToJunction,
-			relatedCollectionPrimaryKeyField,
-			previewItems,
-			onStageSelection: (selectionAsJunctionRows) => {
-				emit('input', [...(props.value || []), ...selectionAsJunctionRows]);
-			},
-		});
->>>>>>> b4f63419
 
 		return {
 			junction,
@@ -197,15 +163,8 @@
 			junctionCollection,
 			relationCollection,
 			editsAtStart,
-<<<<<<< HEAD
 			stageEdits,
 			cancelEdit,
-=======
-			junctionRowPrimaryKey,
-			editExisting,
-			relatedRowPrimaryKey,
-			showCollectionModal,
->>>>>>> b4f63419
 			stageSelection,
 			selectModalActive,
 			deleteItem,
