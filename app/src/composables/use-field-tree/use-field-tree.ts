import { Ref, computed } from '@vue/composition-api';
import { FieldTree } from './types';
import { useFieldsStore, useRelationsStore } from '@/stores/';
import { Field, Relation } from '@/types';

<<<<<<< HEAD
export function findTree(tree: FieldTree[] | undefined, fieldSections: string[]): FieldTree | undefined {
	if (tree === undefined) return undefined;

	const fieldObject = tree.find((f) => f.field === fieldSections[0]);

	if (fieldObject === undefined) return undefined;
	if (fieldSections.length === 1) return fieldObject;
	return findTree(fieldObject.children, fieldSections.slice(1));
}

export function filterTree(
	tree: FieldTree[] | undefined,
	f: (field: FieldTree, prefix: string) => boolean,
	prefix = ''
) {
	if (tree === undefined) return undefined;

	const newTree: FieldTree[] = [];
	tree.forEach((field) => {
		if (f(field, prefix)) {
			newTree.push({
				field: field.field,
				name: field.name,
				children: filterTree(field.children, f, prefix + field.field + '.'),
			});
		}
	});
	return newTree.length === 0 ? undefined : newTree;
}

=======
>>>>>>> ced2c6b9
export default function useFieldTree(collection: Ref<string>, showHidden = false) {
	const fieldsStore = useFieldsStore();
	const relationsStore = useRelationsStore();

	const tree = computed<FieldTree[]>(() => {
		return fieldsStore
			.getFieldsForCollection(collection.value)
<<<<<<< HEAD
			.filter(
				(field: Field) =>
					showHidden ||
					(field.meta?.hidden === false && (field.meta?.special || []).includes('alias') === false)
			)
=======
			.filter((field: Field) => {
				let shown = (field.meta?.special || []).includes('alias') === false;

				if (showHidden === false && field.meta?.hidden === false) {
					shown = false;
				}

				return shown;
			})
>>>>>>> ced2c6b9
			.map((field: Field) => parseField(field, []));

		function parseField(field: Field, parents: Field[]) {
			const fieldInfo: FieldTree = {
				field: field.field,
				name: field.name,
			};

			if (parents.length === 2) {
				return fieldInfo;
			}

			const relations = relationsStore.getRelationsForField(field.collection, field.field);

			if (relations.length > 0) {
				const relatedFields = relations
					.map((relation: Relation) => {
						const relatedCollection =
							relation.many_collection === field.collection
								? relation.one_collection
								: relation.many_collection;

						if (relation.junction_field === field.field) return [];

						return fieldsStore
							.getFieldsForCollection(relatedCollection)
							.filter(
								(field: Field) =>
									field.meta?.hidden === false &&
									(field.meta?.special || []).includes('alias') === false
							);
					})
					.flat()
					.map((childField: Field) => parseField(childField, [...parents, field]));

				fieldInfo.children = relatedFields;
			}

			return fieldInfo;
		}
	});

	return { tree };
}<|MERGE_RESOLUTION|>--- conflicted
+++ resolved
@@ -3,39 +3,6 @@
 import { useFieldsStore, useRelationsStore } from '@/stores/';
 import { Field, Relation } from '@/types';
 
-<<<<<<< HEAD
-export function findTree(tree: FieldTree[] | undefined, fieldSections: string[]): FieldTree | undefined {
-	if (tree === undefined) return undefined;
-
-	const fieldObject = tree.find((f) => f.field === fieldSections[0]);
-
-	if (fieldObject === undefined) return undefined;
-	if (fieldSections.length === 1) return fieldObject;
-	return findTree(fieldObject.children, fieldSections.slice(1));
-}
-
-export function filterTree(
-	tree: FieldTree[] | undefined,
-	f: (field: FieldTree, prefix: string) => boolean,
-	prefix = ''
-) {
-	if (tree === undefined) return undefined;
-
-	const newTree: FieldTree[] = [];
-	tree.forEach((field) => {
-		if (f(field, prefix)) {
-			newTree.push({
-				field: field.field,
-				name: field.name,
-				children: filterTree(field.children, f, prefix + field.field + '.'),
-			});
-		}
-	});
-	return newTree.length === 0 ? undefined : newTree;
-}
-
-=======
->>>>>>> ced2c6b9
 export default function useFieldTree(collection: Ref<string>, showHidden = false) {
 	const fieldsStore = useFieldsStore();
 	const relationsStore = useRelationsStore();
@@ -43,13 +10,6 @@
 	const tree = computed<FieldTree[]>(() => {
 		return fieldsStore
 			.getFieldsForCollection(collection.value)
-<<<<<<< HEAD
-			.filter(
-				(field: Field) =>
-					showHidden ||
-					(field.meta?.hidden === false && (field.meta?.special || []).includes('alias') === false)
-			)
-=======
 			.filter((field: Field) => {
 				let shown = (field.meta?.special || []).includes('alias') === false;
 
@@ -59,7 +19,6 @@
 
 				return shown;
 			})
->>>>>>> ced2c6b9
 			.map((field: Field) => parseField(field, []));
 
 		function parseField(field: Field, parents: Field[]) {
